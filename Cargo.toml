--- conflicted
+++ resolved
@@ -44,19 +44,11 @@
 colored = "2"
 
 
-<<<<<<< HEAD
 sea-orm = { version = "1.1.0-rc.1", features = [
   "sqlx-postgres",        # `DATABASE_DRIVER` feature
   "sqlx-sqlite",
   "runtime-tokio-rustls",
   "macros",
-=======
-sea-orm = { version = "1.0.0", features = [
-    "sqlx-postgres",        # `DATABASE_DRIVER` feature
-    "sqlx-sqlite",
-    "runtime-tokio-rustls",
-    "macros",
->>>>>>> 883be95a
 ], optional = true }
 
 tokio = { version = "1.33.0", default-features = false }
