--- conflicted
+++ resolved
@@ -1,10 +1,6 @@
 # Models
 
 Models in `loco` mean entity classes that allow for easy database querying and writes, but also migrations and seeding.
-<<<<<<< HEAD
-=======
-
->>>>>>> 1cabd6a2
 
 ## Fat models, slim controllers
 
@@ -27,10 +23,6 @@
 ## Example model
 
 The life of a `loco` model starts with a _migration_, then an _entity_ Rust code is generated for you automatically from the database structure:
-<<<<<<< HEAD
-=======
-
->>>>>>> 1cabd6a2
 
 ```
 src/
